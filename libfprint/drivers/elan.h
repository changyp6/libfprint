/*
 * Elan driver for libfprint
 *
 * Copyright (C) 2017 Igor Filatov <ia.filatov@gmail.com>
 *
 * This library is free software; you can redistribute it and/or
 * modify it under the terms of the GNU Lesser General Public
 * License as published by the Free Software Foundation; either
 * version 2.1 of the License, or (at your option) any later version.
 *
 * This library is distributed in the hope that it will be useful,
 * but WITHOUT ANY WARRANTY; without even the implied warranty of
 * MERCHANTABILITY or FITNESS FOR A PARTICULAR PURPOSE.  See the GNU
 * Lesser General Public License for more details.
 *
 * You should have received a copy of the GNU Lesser General Public
 * License along with this library; if not, write to the Free Software
 * Foundation, Inc., 51 Franklin Street, Fifth Floor, Boston, MA 02110-1301 USA
 */

#ifndef __ELAN_H
#define __ELAN_H

#include <string.h>
#include <libusb.h>

/* number of pixels to discard on left and right (along raw image height)
 * because they have different intensity from the rest of the frame */
#define ELAN_FRAME_MARGIN 12

<<<<<<< HEAD
#define ELAN_FRAME_WIDTH ELAN_RAW_FRAME_HEIGHT
#define ELAN_FRAME_HEIGHT (ELAN_RAW_FRAME_WIDTH - 2 * ELAN_FRAME_MARGIN)
#define ELAN_FRAME_SIZE (ELAN_FRAME_WIDTH * ELAN_FRAME_HEIGHT)

#define ELAN_IMG_WIDTH (ELAN_FRAME_WIDTH * 3 / 2)
=======
/* min and max frames in a capture */
>>>>>>> 87167822
#define ELAN_MIN_FRAMES 7
#define ELAN_MAX_FRAMES 30

/* number of frames to drop at the end of capture because frames captured
 * while the finger is being lifted can be bad */
#define ELAN_SKIP_LAST_FRAMES 1

#define ELAN_CMD_LEN 0x2
#define ELAN_EP_CMD_OUT (0x1 | LIBUSB_ENDPOINT_OUT)
#define ELAN_EP_CMD_IN (0x3 | LIBUSB_ENDPOINT_IN)
#define ELAN_EP_IMG_IN (0x2 | LIBUSB_ENDPOINT_IN)
/* raw frame sizes are calculated from image dimesions reported by the device */
#define ELAN_CMD_RAW_FRAME_SIZE (-1)
/* usual command timeout and timeout for when we need to check if the finger is
 * still on the device */
#define ELAN_CMD_TIMEOUT 10000
#define ELAN_FINGER_TIMEOUT 200
struct elan_cmd {
	unsigned char cmd[ELAN_CMD_LEN];
	int response_len;
	int response_in;
};

static const struct elan_cmd get_sensor_dim_cmds[] = {
	{
	 .cmd = {0x00, 0x0c},
	 .response_len = 0x4,
	 .response_in = ELAN_EP_CMD_IN,
	 },
};

static const size_t get_sensor_dim_cmds_len =
array_n_elements(get_sensor_dim_cmds);

static const struct elan_cmd init_start_cmds[] = {
	{
	 .cmd = {0x40, 0x19},
	 .response_len = 0x2,
	 .response_in = ELAN_EP_CMD_IN,
	 },
	{
	 .cmd = {0x40, 0x2a},
	 .response_len = 0x2,
	 .response_in = ELAN_EP_CMD_IN,
	 },
};

static const size_t init_start_cmds_len = array_n_elements(init_start_cmds);

static const struct elan_cmd read_cmds[] = {
	{
	 .cmd = {0x00, 0x09},
	 .response_len = ELAN_CMD_RAW_FRAME_SIZE,
	 .response_in = ELAN_EP_IMG_IN,
	 },
};

const size_t read_cmds_len = array_n_elements(read_cmds);

/* issued after data reads during init and calibration */
static const struct elan_cmd init_end_cmds[] = {
	{
	 .cmd = {0x40, 0x24},
	 .response_len = 0x2,
	 .response_in = ELAN_EP_CMD_IN,
	 },
};

static const size_t init_end_cmds_len = array_n_elements(init_end_cmds);

/* same command 2 times
 * original driver may observe return value to determine how many times it
 * should be repeated */
static const struct elan_cmd calibrate_start_cmds[] = {
	{
	 .cmd = {0x40, 0x23},
	 .response_len = 0x1,
	 .response_in = ELAN_EP_CMD_IN,
	 },
	{
	 .cmd = {0x40, 0x23},
	 .response_len = 0x1,
	 .response_in = ELAN_EP_CMD_IN,
	 },
};

static const size_t calibrate_start_cmds_len =
array_n_elements(calibrate_start_cmds);

/* issued after data reads during init and calibration */
static const struct elan_cmd calibrate_end_cmds[] = {
	{
	 .cmd = {0x40, 0x24},
	 .response_len = 0x2,
	 .response_in = ELAN_EP_CMD_IN,
	 },
};

static const size_t calibrate_end_cmds_len =
array_n_elements(calibrate_end_cmds);

static const struct elan_cmd capture_start_cmds[] = {
	/* led on */
	{
	 .cmd = {0x40, 0x31},
	 .response_len = 0x0,
	 .response_in = ELAN_EP_CMD_IN,
	 },
};

static size_t capture_start_cmds_len = array_n_elements(capture_start_cmds);

static const struct elan_cmd capture_wait_finger_cmds[] = {
	/* wait for finger
	 * subsequent read will not complete until finger is placed on the reader */
	{
	 .cmd = {0x40, 0x3f},
	 .response_len = 0x1,
	 .response_in = ELAN_EP_CMD_IN,
	 },
};

static size_t capture_wait_finger_cmds_len =
array_n_elements(capture_wait_finger_cmds);

static const struct elan_cmd deactivate_cmds[] = {
	/* led off */
	{
	 .cmd = {0x00, 0x0b},
	 .response_len = 0x0,
	 .response_in = ELAN_EP_CMD_IN,
	 },
};

static const size_t deactivate_cmds_len = array_n_elements(deactivate_cmds);

static void elan_cmd_cb(struct libusb_transfer *transfer);
static void elan_cmd_read(struct fpi_ssm *ssm);
static void elan_run_next_cmd(struct fpi_ssm *ssm);

static void elan_capture(struct fp_img_dev *dev);

#endif<|MERGE_RESOLUTION|>--- conflicted
+++ resolved
@@ -28,15 +28,7 @@
  * because they have different intensity from the rest of the frame */
 #define ELAN_FRAME_MARGIN 12
 
-<<<<<<< HEAD
-#define ELAN_FRAME_WIDTH ELAN_RAW_FRAME_HEIGHT
-#define ELAN_FRAME_HEIGHT (ELAN_RAW_FRAME_WIDTH - 2 * ELAN_FRAME_MARGIN)
-#define ELAN_FRAME_SIZE (ELAN_FRAME_WIDTH * ELAN_FRAME_HEIGHT)
-
-#define ELAN_IMG_WIDTH (ELAN_FRAME_WIDTH * 3 / 2)
-=======
 /* min and max frames in a capture */
->>>>>>> 87167822
 #define ELAN_MIN_FRAMES 7
 #define ELAN_MAX_FRAMES 30
 
